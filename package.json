--- conflicted
+++ resolved
@@ -114,13 +114,7 @@
     "lodash.camelcase": "^4.3.0",
     "prettier": "^2.0.5",
     "prompt": "^1.0.0",
-<<<<<<< HEAD
-    "react-select": "^3.1.0",
-=======
-    "react": "^16.13.1",
     "react-datepicker": "^2.16.0",
-    "react-dom": "^16.13.1",
->>>>>>> f46f0fc3
     "react-test-renderer": "^16.13.1",
     "replace-in-file": "^6.0.0",
     "rimraf": "^3.0.2",
